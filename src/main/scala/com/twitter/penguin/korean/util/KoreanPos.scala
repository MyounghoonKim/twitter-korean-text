/*
 * Twitter Korean Text - Scala library to process Korean text
 *
 * Copyright 2014 Twitter, Inc.
 *
 * Licensed under the Apache License, Version 2.0 (the "License");
 * you may not use this file except in compliance with the License.
 * You may obtain a copy of the License at
 *
 *   http://www.apache.org/licenses/LICENSE-2.0
 *
 * Unless required by applicable law or agreed to in writing, software
 * distributed under the License is distributed on an "AS IS" BASIS,
 * WITHOUT WARRANTIES OR CONDITIONS OF ANY KIND, either express or implied.
 * See the License for the specific language governing permissions and
 * limitations under the License.
 */

package com.twitter.penguin.korean.util

/**
 * Korean Part-of-Speech
 *
 * N Noun: 명사 (Nouns, Pronouns, Company Names, Proper Noun, Person Names, Numerals, Standalone, Dependent)
 * V Verb: 동사 (하, 먹, 자, 차)
 * J Adjective: 형용사 (예쁘다, 크다, 작다)
 * A Adverb: 부사 (잘, 매우, 빨리, 반드시, 과연)
 * D Determiner: 관형사 (새, 헌, 참, 첫, 이, 그, 저)
 * E Exclamation: 감탄사 (헐, ㅋㅋㅋ, 어머나, 얼씨구)
 *
 * C Conjunction: 접속사
 *
 * j SubstantiveJosa: 조사 (의, 에, 에서)
 * l AdverbialJosa: 부사격 조사 (~인, ~의, ~일)
 * e Eomi: 어말어미 (다, 요, 여, 하댘ㅋㅋ)
 * r PreEomi: 선어말어미 (었)
 *
 * p NounPrefix: 접두사 ('초'대박)
 * v VerbPrefix: 동사 접두어 ('쳐'먹어)
 * s Suffix: 접미사 (~적)
 *
 * 지시사는 Derterminant로 대체하기로 함
 * Derterminant is used for demonstratives.
 *
 * Korean: Korean chunk (candidate for parsing)
 * Foreign: Mixture of non-Korean strings
 * Number: 숫자
 * Emotion: Korean Single Character Emotions (ㅋㅋㅋㅋ, ㅎㅎㅎㅎ, ㅠㅜㅠㅜ)
 * Alpha: Alphabets 알파벳
 * Punctuation: 문장부호
 * Hashtag: Twitter Hashtag 해쉬태그 #Korean
 * ScreenName: Twitter username (@nlpenguin)
 *
 * Unkown: Could not parse the string.
 */
object KoreanPos extends Enumeration {
  type KoreanPos = Value

  // Word leved POS
  val Noun, Verb, Adjective,
  Adverb, Determiner, Exclamation,
  Josa, Eomi, PreEomi, Conjunction,
  NounPrefix, VerbPrefix, Suffix, Unknown,

  // Chunk level POS
  Korean, Foreign, Number, KoreanParticle, Alpha,
  Punctuation, Hashtag, ScreenName,
  Email, URL, CashTag,

  // Functional POS
  Space, Others = Value

  val OtherPoses = Set(Korean, Foreign, Number, KoreanParticle, Alpha,
    Punctuation, Hashtag, ScreenName,
    Email, URL, CashTag)

  val shortCut = Map(
    'N' -> Noun,
    'V' -> Verb,
    'J' -> Adjective,
    'A' -> Adverb,
    'D' -> Determiner,
    'E' -> Exclamation,
    'C' -> Conjunction,

    'j' -> Josa,
    'e' -> Eomi,
    'r' -> PreEomi,
    'p' -> NounPrefix,
    'v' -> VerbPrefix,
    's' -> Suffix,

    'o' -> Others
  )

<<<<<<< HEAD
  case class KoreanPosTrie(curPos: KoreanPos, nextTrie: List[KoreanPosTrie], ending: Option[KoreanPos])

  val selfNode = KoreanPosTrie(null, null, ending = None)

  protected[korean] def buildTrie(s: String, ending_pos: KoreanPos): List[KoreanPosTrie] = {
    def isFinal(rest: String): Boolean = {
      val isNextOptional = rest.foldLeft(true) {
        case (output: Boolean, c: Char) if c == '+' || c == '1' => false
        case (output: Boolean, c: Char) => output
      }
      rest.length == 0 || isNextOptional
    }

    if (s.length < 2) {
      return List()
    }

    val pos = shortCut(s.charAt(0))
    val rule = s.charAt(1)
    val rest = if (s.length > 1) {
      s.slice(2, s.length)
    } else {
      ""
    }

    val end: Option[KoreanPos] = if (isFinal(rest)) Some(ending_pos) else None

    rule match {
      case '+' =>
        List(KoreanPosTrie(pos, selfNode :: buildTrie(rest, ending_pos), end))
      case '*' =>
        List(KoreanPosTrie(pos, selfNode :: buildTrie(rest, ending_pos), end)) ++ buildTrie(rest, ending_pos)
      case '1' =>
        List(KoreanPosTrie(pos, buildTrie(rest, ending_pos), end))
      case '0' =>
        List(KoreanPosTrie(pos, buildTrie(rest, ending_pos), end)) ++ buildTrie(rest, ending_pos)
    }
  }

  protected[korean] def getTrie(sequences: Map[String, KoreanPos]): List[KoreanPosTrie] =
    sequences.foldLeft(List[KoreanPosTrie]()) {
      case (results: List[KoreanPosTrie], (s: String, ending_pos: KoreanPos)) =>
        buildTrie(s, ending_pos) ::: results
    }
=======
  val Predicates = Set(Verb, Adjective)
>>>>>>> f5edcc44
}



<|MERGE_RESOLUTION|>--- conflicted
+++ resolved
@@ -93,7 +93,6 @@
     'o' -> Others
   )
 
-<<<<<<< HEAD
   case class KoreanPosTrie(curPos: KoreanPos, nextTrie: List[KoreanPosTrie], ending: Option[KoreanPos])
 
   val selfNode = KoreanPosTrie(null, null, ending = None)
@@ -138,9 +137,8 @@
       case (results: List[KoreanPosTrie], (s: String, ending_pos: KoreanPos)) =>
         buildTrie(s, ending_pos) ::: results
     }
-=======
+
   val Predicates = Set(Verb, Adjective)
->>>>>>> f5edcc44
 }
 
 
